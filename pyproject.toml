[tool.poetry]
name = "solutis-manager-back"
version = "0.1.0"
description = ""
authors = ["Pedro Gustavo Santana <pedrogustavosantan97@gmail.com>"]
readme = "README.md"

[tool.poetry.dependencies]
python = "^3.9"
fastapi = "^0.101.1"
uvicorn = "^0.23.2"
SQLAlchemy = "^2.0.20"
alembic = "^1.11.3"
pytest = "^7.4.0"
httpx = "^0.24.1"
passlib = "^1.7.4"
fastapi-pagination = "^0.12.8"
apscheduler = "^3.10.4"
invoke = "^2.2.0"
python-multipart = "^0.0.6"
pydantic = "^2.3.0"
email-validator = "^2.0.0.post2"
bcrypt = "^4.0.1"
requests = "^2.31.0"
pytz = "^2023.3.post1"
python-dotenv = "^1.0.0"
aiofiles = "^23.2.1"
jinja2 = "^3.1.2"
pdfkit = "^1.0.0"
<<<<<<< HEAD
pyodbc = "^5.0.1"
mysql-connector-python = "^8.2.0"
=======
mysqlclient = "2.2.0"
pyjwt = "^2.8.0"
>>>>>>> c52cf7e6


[tool.poetry.group.dev.dependencies]
black = "^23.7.0"
pre-commit = "^3.5.0"

[build-system]
requires = ["poetry-core"]
build-backend = "poetry.core.masonry.api"<|MERGE_RESOLUTION|>--- conflicted
+++ resolved
@@ -27,13 +27,9 @@
 aiofiles = "^23.2.1"
 jinja2 = "^3.1.2"
 pdfkit = "^1.0.0"
-<<<<<<< HEAD
 pyodbc = "^5.0.1"
 mysql-connector-python = "^8.2.0"
-=======
-mysqlclient = "2.2.0"
 pyjwt = "^2.8.0"
->>>>>>> c52cf7e6
 
 
 [tool.poetry.group.dev.dependencies]
