--- conflicted
+++ resolved
@@ -9,17 +9,8 @@
 from fastapi.staticfiles import StaticFiles
 
 from src.auth.router import auth_router
-<<<<<<< HEAD
 from src.auth.service import create_initial_data, create_permissions, create_super_user
 from src.config import BASE_API, BASE_DIR, DATE_FORMAT, FORMAT, LOG_FILENAME, ORIGINS
-from src.database import ExternalDatabase
-from src.datasync.router import datasync_router
-=======
-from src.auth.service import (create_initial_data, create_permissions,
-                              create_super_user)
-from src.config import (BASE_API, BASE_DIR, DATE_FORMAT, FORMAT, LOG_FILENAME,
-                        ORIGINS)
->>>>>>> c52cf7e6
 from src.invoice.router import invoice_router
 from src.lending.router import lending_router
 from src.log.router import log_router
@@ -49,8 +40,7 @@
     allow_methods=["*"],
     allow_headers=["*"],
 )
-app.mount(
-    "/static", StaticFiles(directory=f"{BASE_DIR}/src/static"), name="static")
+app.mount("/static", StaticFiles(directory=f"{BASE_DIR}/src/static"), name="static")
 
 app.include_router(auth_router, prefix=BASE_API)
 app.include_router(invoice_router, prefix=BASE_API)
