"""Lenging service"""

import locale
import logging
from typing import List

from fastapi import status
from fastapi.exceptions import HTTPException
from fastapi_pagination import Page, Params
from fastapi_pagination.ext.sqlalchemy import paginate
from sqlalchemy import desc
from sqlalchemy.orm import Session

from src.asset.models import AssetModel
from src.asset.schemas import AssetShortSerializerSchema
from src.auth.models import UserModel
from src.config import DEFAULT_DATE_FORMAT
from src.datasync.models import CostCenterTOTVSModel
from src.lending.filters import LendingFilter, WorkloadFilter
from src.lending.models import (
    LendingModel,
    LendingStatusModel,
    WitnessModel,
    WorkloadModel,
)
from src.lending.schemas import (
    CostCenterSerializerSchema,
    CreateWitnessSchema,
    LendingSerializerSchema,
    NewLendingSchema,
    UpdateLendingSchema,
    WitnessSerializerSchema,
    WorkloadSerializerSchema,
)
from src.log.services import LogService
from src.people.models import EmployeeModel
from src.people.schemas import (
    EmployeeEducationalLevelSerializerSchema,
    EmployeeGenderSerializerSchema,
    EmployeeMatrimonialStatusSerializerSchema,
    EmployeeNationalitySerializerSchema,
    EmployeeRoleSerializerSchema,
    EmployeeSerializerSchema,
)

logger = logging.getLogger(__name__)
service_log = LogService()
locale.setlocale(locale.LC_ALL, "pt_BR.UTF-8")


class LendingService:
    """Lending service"""

    def __get_lending_or_404(
        self, lending_id: int, db_session: Session
    ) -> LendingModel:
        """Get lending or 404"""
        lending = (
            db_session.query(LendingModel).filter(LendingModel.id == lending_id).first()
        )
        if not lending:
            raise HTTPException(
                status_code=status.HTTP_404_NOT_FOUND,
                detail={
                    "field": "lendingId",
                    "error": "Contrato de Comodato não encontrado",
                },
            )

        return lending

    def serialize_employee(self, employee: EmployeeModel) -> EmployeeSerializerSchema:
        """Serializer employee"""
        return EmployeeSerializerSchema(
            id=employee.id,
            role=(
                EmployeeRoleSerializerSchema(**employee.role.__dict__)
                if employee.role
                else None
            ),
            nationality=EmployeeNationalitySerializerSchema(
                **employee.nationality.__dict__
            ),
            marital_status=EmployeeMatrimonialStatusSerializerSchema(
                **employee.marital_status.__dict__
            ),
            gender=EmployeeGenderSerializerSchema(**employee.gender.__dict__),
            educational_level=(
                EmployeeEducationalLevelSerializerSchema(
                    **employee.educational_level.__dict__
                )
                if employee.educational_level
                else None
            ),
            status=employee.status,
            manager=employee.manager,
            address=employee.address,
            birthday=employee.birthday.strftime(DEFAULT_DATE_FORMAT),
            cell_phone=employee.cell_phone,
            code=employee.code,
            email=employee.email,
            full_name=employee.full_name,
            legal_person=employee.legal_person,
            national_identification=employee.national_identification,
            taxpayer_identification=employee.taxpayer_identification,
            admission_date=(
                employee.admission_date.strftime(DEFAULT_DATE_FORMAT)
                if employee.admission_date
                else None
            ),
        )

    def serialize_witness(self, witness: WitnessModel) -> WitnessSerializerSchema:
        """Serialize witness"""
        employee_serializer = self.serialize_employee(witness.employee)

        return WitnessSerializerSchema(
            id=witness.id,
            employee=employee_serializer,
        )

    def serialize_lending(self, lending: LendingModel) -> LendingSerializerSchema:
        """Serialize lending"""
        witnesses_serialzier = []

        for witness in lending.witnesses:
            witnesses_serialzier.append(self.serialize_witness(witness))

        asset_short = AssetShortSerializerSchema(
            id=lending.asset.id,
            asset_type=lending.asset.type.name,
            description=lending.asset.description,
            register_number=lending.asset.register_number,
        )

        return LendingSerializerSchema(
            id=lending.id,
            employee=self.serialize_employee(lending.employee),
            asset=asset_short,
            document=lending.document.id if lending.document else None,
            document_revoke=(
                lending.document_revoke.id if lending.document_revoke else None
            ),
            workload=(
                WorkloadSerializerSchema(**lending.workload.__dict__)
                if lending.workload
                else None
            ),
            witnesses=witnesses_serialzier,
            cost_center=CostCenterSerializerSchema(**lending.cost_center.__dict__),
            manager=lending.manager,
            observations=lending.observations,
            signed_date=(
                lending.signed_date.strftime(DEFAULT_DATE_FORMAT)
                if lending.signed_date
                else None
            ),
            revoke_signed_date=(
                lending.revoke_signed_date.strftime(DEFAULT_DATE_FORMAT)
                if lending.revoke_signed_date
                else None
            ),
            glpi_number=lending.glpi_number,
            status=lending.status.name if lending.status else "",
            business_executive=lending.business_executive,
            project=lending.project,
            location=lending.location,
            number=lending.number,
            bu=lending.bu,
        )

    def serialize_workload(self, workload: WorkloadModel) -> WorkloadSerializerSchema:
        """Serialize workload"""
        return WorkloadSerializerSchema(**workload.__dict__)

    def __validate_nested(self, data: NewLendingSchema, db_session: Session) -> tuple:
        """Validates employee, asset, workload, cost center and document values"""
        errors = []
        if data.employee_id:
            employee = (
                db_session.query(EmployeeModel)
                .filter(EmployeeModel.id == data.employee_id)
                .first()
            )
            if not employee:
                errors.append(
                    {
                        "field": "employeeId",
                        "error": f"Tipo de Colaborador não existe. {employee}",
                    }
                )

        if data.asset_id:
            asset = (
                db_session.query(AssetModel)
                .filter(AssetModel.id == data.asset_id)
                .first()
            )
            if not asset:
                errors.append(
                    {"field": "assetId", "error": f"Ativo não existe. {asset}"}
                )

        workload = None
        if data.workload_id:
            workload = (
                db_session.query(WorkloadModel)
                .filter(WorkloadModel.id == data.workload_id)
                .first()
            )
            if not workload:
                errors.append(
                    {"field": "workloadId", "error": f"Lotação não existe. {workload}"}
                )

        if data.cost_center_id:
            cost_center = (
                db_session.query(CostCenterTOTVSModel)
                .filter(CostCenterTOTVSModel.id == data.cost_center_id)
                .first()
            )
            if not cost_center:
                errors.append(
                    {
                        "field": "costCenter",
                        "error": f"Centro de Custo não existe. {cost_center}",
                    }
                )

        witnesses = []
        if data.witnesses_id:
            ids_not_found = []
            for witness in data.witnesses_id:
                employee_obj = (
                    db_session.query(EmployeeModel)
                    .filter(EmployeeModel.id == witness)
                    .first()
                )

                if not employee_obj:
                    ids_not_found.append(witness)
                else:
                    new_witness = WitnessModel(employee=employee_obj)
                    db_session.add(new_witness)
                    db_session.commit()
                    db_session.flush()
                    witnesses.append(new_witness)

            if ids_not_found:
                errors.append(
                    {
                        "field": "witnessId",
                        "error": {"Testemunhas não encontradas": ids_not_found},
                    }
                )

        if errors:
            raise HTTPException(
                detail=errors,
                status_code=status.HTTP_400_BAD_REQUEST,
            )

        return (
            employee,
            asset,
            workload,
            cost_center,
            witnesses,
        )

    def create_lending(
        self,
        new_lending: NewLendingSchema,
        db_session: Session,
        authenticated_user: UserModel,
    ):
        """Creates new lending"""

        (
            employee,
            asset,
            workload,
            cost_center,
            witnesses,
        ) = self.__validate_nested(new_lending, db_session)

        new_lending_db = LendingModel(
            manager=new_lending.manager,
            observations=new_lending.observations,
            glpi_number=new_lending.glpi_number,
            business_executive=new_lending.business_executive,
            project=new_lending.project,
            location=new_lending.location,
            bu=new_lending.bu,
        )

        new_lending_db.employee = employee
        new_lending_db.asset = asset
        new_lending_db.workload = workload
        new_lending_db.cost_center = cost_center

        new_lending_db.witnesses = witnesses
        db_session.add(new_lending_db)
        db_session.commit()
        db_session.flush()

        service_log.set_log(
            "lending",
            "lending",
            "Criação de Comodato",
            new_lending_db.id,
            authenticated_user,
            db_session,
        )
        logger.info("New Lending. %s", str(new_lending_db))

        return self.serialize_lending(new_lending_db)

    def get_lending(
        self, lending_id: int, db_session: Session
    ) -> LendingSerializerSchema:
        """Get a lending"""
        lending = self.__get_lending_or_404(lending_id, db_session)
        return self.serialize_lending(lending)

    def update_lending(
        self,
        lending_id: int,
        data: UpdateLendingSchema,
        db_session: Session,
        authenticated_user: UserModel,
    ) -> LendingSerializerSchema:
        """Update a lending"""
        lending = self.__get_lending_or_404(lending_id, db_session)

        lending.observations = data.observations
        db_session.add(lending)
        db_session.commit()
        db_session.flush()

        service_log.set_log(
            "lending",
            "lending",
            f"Atualização de Comodato",
            lending.id,
            authenticated_user,
            db_session,
        )
        logger.info("Update Lending. %s", str(lending))

        return self.serialize_lending(lending)

    def get_lendings(
        self,
        db_session: Session,
        lending_filters: LendingFilter,
        page: int = 1,
        size: int = 50,
    ) -> Page[LendingSerializerSchema]:
        """Get lendings list"""

        lending_list = lending_filters.filter(
            db_session.query(LendingModel)
            .outerjoin(EmployeeModel)
            .outerjoin(AssetModel)
            .outerjoin(WorkloadModel)
            .outerjoin(CostCenterTOTVSModel)
            .outerjoin(LendingStatusModel)
        ).order_by(desc(LendingModel.id))

        params = Params(page=page, size=size)
        paginated = paginate(
            lending_list,
            params=params,
            transformer=lambda lending_list: [
                self.serialize_lending(lending).model_dump(by_alias=True)
                for lending in lending_list
            ],
        )
        return paginated

    def get_workloads(
        self,
        db_session: Session,
        workload_filters: WorkloadFilter,
        fields: str = "",
    ) -> List[WorkloadSerializerSchema]:
        """Get workloads list"""

        workloads_list = workload_filters.filter(
            db_session.query(WorkloadModel)
        ).order_by(desc(WorkloadModel.id))

        if fields == "":
            return [
                self.serialize_workload(workload).model_dump(by_alias=True)
                for workload in workloads_list
            ]

        list_fields = fields.split(",")
        return [
            self.serialize_workload(workload).model_dump(
                include={*list_fields}, by_alias=True
            )
            for workload in workloads_list
        ]

    def create_witness(
        self,
        data: CreateWitnessSchema,
        authenticated_user: UserModel,
        db_session: Session,
    ) -> WitnessSerializerSchema:
        """Creates new witness"""
        employee = (
            db_session.query(EmployeeModel)
            .filter(EmployeeModel.id == data.employee_id)
            .first()
        )

        if not employee:
            raise HTTPException(
                detail={
                    "field": "employeeId",
                    "error": "Colaborador não encontrado",
                },
                status_code=status.HTTP_400_BAD_REQUEST,
            )

        new_witness = WitnessModel(employee=employee)
        db_session.add(new_witness)
        db_session.commit()
        db_session.flush()

        service_log.set_log(
            "lending",
            "witness",
            "Criação de Testemunha",
            new_witness.id,
            authenticated_user,
            db_session,
        )
        logger.info("New Witness. %s", str(new_witness))

        return self.serialize_witness(new_witness)

    def get_witnesses(
        self,
        db_session: Session,
        witnesses_filters: WorkloadFilter,
        fields: str = "",
    ) -> List[WitnessSerializerSchema]:
        """Get witnesses list"""

        witnesses_list = witnesses_filters.filter(
            db_session.query(WitnessModel).join(EmployeeModel)
        ).order_by(desc(WitnessModel.id))

        if fields == "":
            return [
                self.serialize_witness(witnesss).model_dump(by_alias=True)
                for witnesss in witnesses_list
            ]

        list_fields = fields.split(",")
        return [
            self.serialize_witness(witnesss).model_dump(
                include={*list_fields}, by_alias=True
            )
            for witnesss in witnesses_list
<<<<<<< HEAD
        ]
=======
        ]


class DocumentService:
    """Document service"""

    NOT_PROVIDE = "Não informado"

    def __get_document_or_404(
        self, document_id: int, db_session: Session
    ) -> DocumentModel:
        """Get document or 404"""
        document = (
            db_session.query(DocumentModel)
            .filter(DocumentModel.id == document_id)
            .first()
        )
        if not document:
            raise HTTPException(
                status_code=status.HTTP_404_NOT_FOUND,
                detail={"field": "documentId", "error": "Contrato não encontrado"},
            )

        return document

    def __get_lending_or_404(
        self, lending_id: int, db_session: Session
    ) -> LendingModel:
        """Get lending or 404"""
        lending = (
            db_session.query(LendingModel).filter(LendingModel.id == lending_id).first()
        )
        if not lending:
            raise HTTPException(
                status_code=status.HTTP_404_NOT_FOUND,
                detail={
                    "field": "lendingId",
                    "error": "Contrato de Comodato não encontrado",
                },
            )

        return lending

    def __generate_code(
        self, last_doc: Union[DocumentModel, None], asset: AssetModel
    ) -> str:
        """Generate new code for document"""
        new_code = 1

        if not asset:
            raise HTTPException(
                status_code=status.HTTP_404_NOT_FOUND,
                detail={"field": "assetId", "error": "Ativo não encontrado"},
            )

        if last_doc:
            last_code = last_doc.id
            new_code = last_code + 1
        str_code = str(new_code)

        asset_acronym = asset.type.acronym if asset.type else asset.description[:3]

        return asset_acronym + str_code.zfill(6 - len(str_code))

    def __get_term_detail(self, asset: AssetModel, cost_center: str) -> List[dict]:
        """Get asset term detail"""
        detail = []

        if not asset.type:
            return detail

        if asset.type.id == 4:
            detail.append(
                {
                    "key": "Modelo",
                    "value": asset.model if asset.model else self.NOT_PROVIDE,
                }
            )
            detail.append(
                {
                    "key": "Marca",
                    "value": asset.brand if asset.brand else self.NOT_PROVIDE,
                }
            )
            detail.append({"key": "Número de Série", "value": asset.serial_number})
            detail.append({"key": "C.C.", "value": cost_center})
            detail.append(
                {
                    "key": "Valor R$",
                    "value": locale.currency(asset.value, grouping=True, symbol=False),
                }
            )

        if asset.type.id == 5:
            detail.append({"key": "IMEI", "value": asset.imei})
            detail.append({"key": "Operadora", "value": asset.operator})
            detail.append({"key": "Número Linha", "value": asset.line_number})
            detail.append(
                {
                    "key": "Modelo",
                    "value": asset.model if asset.model else self.NOT_PROVIDE,
                }
            )
            detail.append({"key": "Acessórios", "value": asset.accessories})
            detail.append({"key": "Anotações", "value": asset.observations})
            detail.append(
                {
                    "key": "Valor R$",
                    "value": locale.currency(asset.value, grouping=True, symbol=False),
                }
            )

        if asset.type.id == 7:
            detail.append(
                {"key": "Descrição Kit Ferramentas", "value": asset.observations}
            )
            detail.append(
                {
                    "key": "Valor R$",
                    "value": locale.currency(asset.value, grouping=True, symbol=False),
                }
            )

        if asset.type.id == 10:
            detail.append(
                {
                    "key": "Modelo",
                    "value": asset.model if asset.model else self.NOT_PROVIDE,
                }
            )
            detail.append({"key": "Número de Série", "value": asset.serial_number})
            detail.append({"key": "C.C.", "value": cost_center})
            detail.append(
                {
                    "key": "Valor R$",
                    "value": locale.currency(asset.value, grouping=True, symbol=False),
                }
            )

        if asset.type.id == 11:
            detail.append(
                {
                    "key": "Modelo",
                    "value": asset.model if asset.model else self.NOT_PROVIDE,
                }
            )
            detail.append(
                {
                    "key": "Marca",
                    "value": asset.brand if asset.brand else self.NOT_PROVIDE,
                }
            )
            detail.append({"key": "Número de Série", "value": asset.serial_number})
            detail.append({"key": "C.C.", "value": cost_center})
            detail.append(
                {
                    "key": "Valor R$",
                    "value": locale.currency(asset.value, grouping=True, symbol=False),
                }
            )

        if asset.type.id == 12:
            detail.append(
                {
                    "key": "Modelo",
                    "value": asset.model if asset.model else self.NOT_PROVIDE,
                }
            )
            detail.append(
                {
                    "key": "Marca",
                    "value": asset.brand if asset.brand else self.NOT_PROVIDE,
                }
            )
            detail.append({"key": "Número de Série", "value": asset.serial_number})
            detail.append({"key": "C.C.", "value": cost_center})
            detail.append(
                {
                    "key": "Valor R$",
                    "value": locale.currency(asset.value, grouping=True, symbol=False),
                }
            )

        if asset.type.id == 13:
            detail.append(
                {
                    "key": "Modelo",
                    "value": asset.model if asset.model else self.NOT_PROVIDE,
                }
            )
            detail.append({"key": "C.C.", "value": cost_center})
            detail.append(
                {
                    "key": "Valor R$",
                    "value": locale.currency(asset.value, grouping=True, symbol=False),
                }
            )

        return detail

    def __get_contract_detail(self, asset: AssetModel) -> List[dict]:
        """Get asset contract detail"""
        detail = []

        if not asset.type:
            return detail

        if asset.type.id in (1, 2, 14, 15):
            detail.append({"key": "N° Patrimônio", "value": asset.register_number})
            detail.append({"key": "Número de Série", "value": asset.serial_number})
            detail.append({"key": "Descrição", "value": asset.description})
            detail.append({"key": "Acessórios", "value": asset.accessories})
            detail.append(
                {"key": "Pacote Office", "value": "SIM" if asset.ms_office else "NÃO"}
            )
            detail.append(
                {
                    "key": "Padrão Equipamento",
                    "value": asset.pattern if asset.pattern else self.NOT_PROVIDE,
                }
            )
            detail.append(
                {
                    "key": "Sistema Operacional",
                    "value": (
                        asset.operational_system
                        if asset.operational_system
                        else self.NOT_PROVIDE
                    ),
                }
            )
            detail.append(
                {
                    "key": "Valor R$",
                    "value": locale.currency(asset.value, grouping=True, symbol=False),
                }
            )

        if asset.type.id == 3:
            detail.append({"key": "N° Patrimônio", "value": asset.register_number})
            detail.append({"key": "Número de Série", "value": asset.serial_number})
            detail.append({"key": "Descrição", "value": asset.description})
            detail.append(
                {
                    "key": "Modelo",
                    "value": asset.model if asset.model else self.NOT_PROVIDE,
                }
            )
            detail.append(
                {
                    "key": "Valor R$",
                    "value": locale.currency(asset.value, grouping=True, symbol=False),
                }
            )

        if asset.type.id == 8:
            detail.append({"key": "N° Patrimônio", "value": asset.register_number})
            detail.append({"key": "Número de Série", "value": asset.serial_number})
            detail.append({"key": "Descrição", "value": asset.description})
            detail.append(
                {
                    "key": "Modelo",
                    "value": asset.model if asset.model else self.NOT_PROVIDE,
                }
            )
            detail.append(
                {
                    "key": "Valor R$",
                    "value": locale.currency(asset.value, grouping=True, symbol=False),
                }
            )

        if asset.type.id == 9:
            detail.append({"key": "N° Patrimônio", "value": asset.register_number})
            detail.append({"key": "Número de Série", "value": asset.serial_number})
            detail.append({"key": "Descrição", "value": asset.description})
            detail.append(
                {
                    "key": "Modelo",
                    "value": asset.model if asset.model else self.NOT_PROVIDE,
                }
            )
            detail.append(
                {
                    "key": "Valor R$",
                    "value": locale.currency(asset.value, grouping=True, symbol=False),
                }
            )

        return detail

    def __validate_witnesses(
        self, witnesses: List[int], db_session: Session
    ) -> List[WitnessModel]:
        """Validate witnesses"""
        errors = []
        witnesses_validated = []
        ids_not_found = []
        for witness in witnesses:
            employee_obj = (
                db_session.query(EmployeeModel)
                .filter(EmployeeModel.id == witness)
                .first()
            )

            if not employee_obj:
                ids_not_found.append(witness)
            else:
                new_witness = WitnessModel(employee=employee_obj)
                db_session.add(new_witness)
                db_session.commit()
                db_session.flush()
                witnesses_validated.append(new_witness)

        if ids_not_found:
            errors.append(
                {
                    "field": "witnessId",
                    "error": {"Testemunhas não encontradas": ids_not_found},
                }
            )

        if errors:
            raise HTTPException(
                detail=errors,
                status_code=status.HTTP_400_BAD_REQUEST,
            )

        return witnesses_validated

    def serialize_document(self, doc: DocumentModel) -> DocumentSerializerSchema:
        """Serialize document"""
        return DocumentSerializerSchema(
            id=doc.id,
            type=doc.doc_type.name,
            path=doc.path,
            file_name=doc.file_name,
        )

    def create_contract(
        self,
        new_lending_doc: NewLendingDocSchema,
        type_doc: str,
        db_session: Session,
        authenticated_user: UserModel,
    ) -> DocumentSerializerSchema:
        """Create new contract, not signed"""
        doc_type = (
            db_session.query(DocumentTypeModel)
            .filter(DocumentTypeModel.name == type_doc)
            .first()
        )

        lending_pending = (
            db_session.query(LendingStatusModel)
            .filter(LendingStatusModel.name == "Arquivo pendente")
            .first()
        )

        current_lending = (
            db_session.query(LendingModel)
            .filter(LendingModel.id == new_lending_doc.lending_id)
            .first()
        )

        asset = current_lending.asset

        new_code = self.__generate_code(
            db_session.query(DocumentModel).order_by(DocumentModel.id.desc()).first(),
            asset,
        )

        workload = current_lending.workload

        employee = current_lending.employee

        witness1 = current_lending.witnesses[0]

        witness2 = current_lending.witnesses[1]

        detail = self.__get_contract_detail(asset)

        if new_lending_doc.legal_person:
            contract_path = create_lending_contract_pj(
                NewLendingPjContextSchema(
                    number=new_code,
                    glpi_number=(
                        current_lending.glpi_number
                        if current_lending.glpi_number
                        else ""
                    ),
                    full_name=employee.full_name,
                    taxpayer_identification=employee.taxpayer_identification,
                    national_identification=employee.national_identification,
                    address=employee.address,
                    nationality=employee.nationality.description,
                    role=employee.role.name,
                    marital_status=employee.marital_status.description,
                    cc=current_lending.cost_center.code,
                    manager=current_lending.manager,
                    business_executive=current_lending.business_executive,
                    workload=workload.name,
                    detail=detail,
                    date=date.today().strftime(DEFAULT_DATE_FORMAT),
                    witnesses=[
                        WitnessContextSchema(
                            full_name=witness1.employee.full_name,
                            taxpayer_identification=witness1.employee.taxpayer_identification,
                        ),
                        WitnessContextSchema(
                            full_name=witness2.employee.full_name,
                            taxpayer_identification=witness2.employee.taxpayer_identification,
                        ),
                    ],
                    cnpj=employee.employer_number,
                    company_address=(
                        employee.employer_address
                        if employee.employer_address
                        else employee.address
                    ),
                    object=employee.employer_contract_object,
                    company=employee.employer_name,
                    project=current_lending.project,
                    location=current_lending.location,
                    contract_date=employee.employer_contract_date.strftime(
                        DEFAULT_DATE_FORMAT
                    ),
                )
            )
        else:
            contract_path = create_lending_contract(
                NewLendingContextSchema(
                    number=new_code,
                    glpi_number=(
                        current_lending.glpi_number
                        if current_lending.glpi_number
                        else ""
                    ),
                    full_name=employee.full_name,
                    taxpayer_identification=employee.taxpayer_identification,
                    national_identification=employee.national_identification,
                    address=employee.address,
                    nationality=employee.nationality.description,
                    role=employee.role.name,
                    marital_status=employee.marital_status.description,
                    cc=current_lending.cost_center.code,
                    manager=current_lending.manager,
                    business_executive=current_lending.business_executive,
                    workload=workload.name,
                    detail=detail,
                    date=date.today().strftime(DEFAULT_DATE_FORMAT),
                    witnesses=[
                        WitnessContextSchema(
                            full_name=witness1.employee.full_name,
                            taxpayer_identification=witness1.employee.taxpayer_identification,
                        ),
                        WitnessContextSchema(
                            full_name=witness2.employee.full_name,
                            taxpayer_identification=witness2.employee.taxpayer_identification,
                        ),
                    ],
                    cnpj=employee.employer_number,
                    company_address=employee.employer_address,
                    company=employee.employer_name,
                    project=current_lending.project,
                    location=current_lending.location,
                )
            )

        new_doc = DocumentModel(path=contract_path, file_name=f"{new_code}.pdf")

        new_doc.doc_type = doc_type

        db_session.add(new_doc)
        db_session.commit()
        db_session.flush()

        service_log.set_log(
            "lending",
            "document",
            f"Criação de {type_doc}",
            new_doc.id,
            authenticated_user,
            db_session,
        )
        logger.info("New Document. %s", str(new_doc))

        asset.status = db_session.query(AssetStatusModel).get(2)
        db_session.add(asset)
        db_session.commit()
        db_session.flush()

        current_lending.document = new_doc
        current_lending.number = new_code
        current_lending.status = lending_pending

        db_session.add(current_lending)
        db_session.commit()
        db_session.flush()

        service_log.set_log(
            "lending",
            "lending",
            "Vinculação do Contrato ao Comodato",
            current_lending.id,
            authenticated_user,
            db_session,
        )
        logger.info("New Document add to Lending. %s", str(current_lending))

        return self.serialize_document(new_doc)

    def create_revoke_contract(
        self,
        revoke_lending_doc: NewRevokeContractDocSchema,
        type_doc: str,
        db_session: Session,
        authenticated_user: UserModel,
    ) -> DocumentSerializerSchema:
        """Create new contract, not signed"""
        doc_type = (
            db_session.query(DocumentTypeModel)
            .filter(DocumentTypeModel.name == type_doc)
            .first()
        )

        lending_pending = (
            db_session.query(LendingStatusModel)
            .filter(LendingStatusModel.name == "Arquivo de distrato pendente")
            .first()
        )

        current_lending = (
            db_session.query(LendingModel)
            .filter(LendingModel.id == revoke_lending_doc.lending_id)
            .first()
        )

        asset = current_lending.asset

        new_code = self.__generate_code(
            db_session.query(DocumentModel).order_by(DocumentModel.id.desc()).first(),
            asset,
        )

        workload = current_lending.workload

        employee = current_lending.employee

        revoke_witnesses = self.__validate_witnesses(
            revoke_lending_doc.witnesses_id, db_session
        )

        witness1 = revoke_witnesses[0]

        witness2 = revoke_witnesses[1]

        detail = self.__get_contract_detail(asset)

        if revoke_lending_doc.legal_person:
            contract_path = create_revoke_lending_contract_pj(
                NewLendingPjContextSchema(
                    number=new_code,
                    glpi_number=(
                        current_lending.glpi_number
                        if current_lending.glpi_number
                        else ""
                    ),
                    full_name=employee.full_name,
                    taxpayer_identification=employee.taxpayer_identification,
                    national_identification=employee.national_identification,
                    address=employee.address,
                    nationality=employee.nationality.description,
                    role=employee.role.name,
                    marital_status=employee.marital_status.description,
                    cc=current_lending.cost_center.name,
                    manager=current_lending.manager,
                    business_executive=current_lending.business_executive,
                    workload=workload.name,
                    detail=detail,
                    date=date.today().strftime(DEFAULT_DATE_FORMAT),
                    witnesses=[
                        WitnessContextSchema(
                            full_name=witness1.employee.full_name,
                            taxpayer_identification=witness1.employee.taxpayer_identification,
                        ),
                        WitnessContextSchema(
                            full_name=witness2.employee.full_name,
                            taxpayer_identification=witness2.employee.taxpayer_identification,
                        ),
                    ],
                    cnpj=employee.employer_number,
                    company_address=employee.employer_address,
                    company=employee.employer_name,
                    object=employee.employer_contract_object,
                    project=current_lending.project,
                    contract_date=employee.employer_contract_date.strftime(
                        DEFAULT_DATE_FORMAT
                    ),
                    location=current_lending.location,
                )
            )
        else:
            contract_path = create_revoke_lending_contract(
                NewLendingContextSchema(
                    number=new_code,
                    glpi_number=(
                        current_lending.glpi_number
                        if current_lending.glpi_number
                        else ""
                    ),
                    full_name=employee.full_name,
                    taxpayer_identification=employee.taxpayer_identification,
                    national_identification=employee.national_identification,
                    address=employee.address,
                    nationality=employee.nationality.description,
                    role=employee.role.name,
                    marital_status=employee.marital_status.description,
                    cc=current_lending.cost_center.name,
                    manager=current_lending.manager,
                    business_executive=current_lending.business_executive,
                    workload=workload.name,
                    detail=detail,
                    date=date.today().strftime(DEFAULT_DATE_FORMAT),
                    witnesses=[
                        WitnessContextSchema(
                            full_name=witness1.employee.full_name,
                            taxpayer_identification=witness1.employee.taxpayer_identification,
                        ),
                        WitnessContextSchema(
                            full_name=witness2.employee.full_name,
                            taxpayer_identification=witness2.employee.taxpayer_identification,
                        ),
                    ],
                    cnpj=employee.employer_number,
                    company_address=employee.employer_address,
                    company=employee.employer_name,
                    project=current_lending.project,
                    location=current_lending.location,
                )
            )

        new_doc = DocumentModel(path=contract_path, file_name=f"{new_code}.pdf")

        new_doc.doc_type = doc_type

        db_session.add(new_doc)
        db_session.commit()
        db_session.flush()

        service_log.set_log(
            "lending",
            "document",
            f"Criação de {type_doc}",
            new_doc.id,
            authenticated_user,
            db_session,
        )
        logger.info("New Document. %s", str(new_doc))

        current_lending.asset.status = db_session.query(AssetStatusModel).get(1)
        current_lending.document_revoke = new_doc
        current_lending.number = new_code
        current_lending.status = lending_pending
        current_lending.witnesses.append(witness1)
        current_lending.witnesses.append(witness2)

        db_session.add(current_lending)
        db_session.commit()
        db_session.flush()

        service_log.set_log(
            "lending",
            "lending",
            "Desvinculação do Contrato ao Comodato",
            current_lending.id,
            authenticated_user,
            db_session,
        )
        logger.info("New Document add to Lending. %s", str(current_lending))

        return self.serialize_document(new_doc)

    def create_term(
        self,
        new_lending_doc: NewLendingDocSchema,
        type_doc: str,
        db_session: Session,
        authenticated_user: UserModel,
    ) -> DocumentSerializerSchema:
        """Create new contract, not signed"""
        doc_type = (
            db_session.query(DocumentTypeModel)
            .filter(DocumentTypeModel.name == type_doc)
            .first()
        )

        lending_pending = (
            db_session.query(LendingStatusModel)
            .filter(LendingStatusModel.name == "Arquivo pendente")
            .first()
        )

        current_lending = (
            db_session.query(LendingModel)
            .filter(LendingModel.id == new_lending_doc.lending_id)
            .first()
        )

        asset = current_lending.asset

        new_code = self.__generate_code(
            db_session.query(DocumentModel).order_by(DocumentModel.id.desc()).first(),
            asset,
        )

        employee = current_lending.employee

        detail = self.__get_term_detail(asset, current_lending.cost_center.name)

        contract_path = create_lending_term(
            NewLendingTermContextSchema(
                number=new_code,
                glpi_number=(
                    current_lending.glpi_number if current_lending.glpi_number else ""
                ),
                full_name=employee.full_name,
                taxpayer_identification=employee.taxpayer_identification,
                national_identification=employee.national_identification,
                address=employee.address,
                nationality=employee.nationality.description,
                role=employee.role.name,
                cc=current_lending.cost_center.name,
                manager=current_lending.manager,
                detail=detail,
                date=date.today().strftime(DEFAULT_DATE_FORMAT),
                project=current_lending.project,
                location=current_lending.location,
            )
        )

        new_doc = DocumentModel(path=contract_path, file_name=f"{new_code}.pdf")

        new_doc.doc_type = doc_type

        db_session.add(new_doc)
        db_session.commit()
        db_session.flush()

        service_log.set_log(
            "lending",
            "document",
            f"Criação de {type_doc}",
            new_doc.id,
            authenticated_user,
            db_session,
        )
        logger.info("New Document. %s", str(new_doc))

        asset.status = db_session.query(AssetStatusModel).get(7)
        db_session.add(asset)
        db_session.commit()
        db_session.flush()

        current_lending.document = new_doc
        current_lending.number = new_code
        current_lending.status = lending_pending

        db_session.add(current_lending)
        db_session.commit()
        db_session.flush()

        service_log.set_log(
            "lending",
            "lending",
            "Vinculação do Termo",
            current_lending.id,
            authenticated_user,
            db_session,
        )
        logger.info("New Document add to Lending. %s", str(current_lending))

        return self.serialize_document(new_doc)

    def create_revoke_term(
        self,
        revoke_lending_doc: NewRevokeContractDocSchema,
        type_doc: str,
        db_session: Session,
        authenticated_user: UserModel,
    ) -> DocumentSerializerSchema:
        """Create new contract, not signed"""
        doc_type = (
            db_session.query(DocumentTypeModel)
            .filter(DocumentTypeModel.name == type_doc)
            .first()
        )

        lending_pending = (
            db_session.query(LendingStatusModel)
            .filter(LendingStatusModel.name == "Arquivo de distrato pendente")
            .first()
        )

        current_lending = (
            db_session.query(LendingModel)
            .filter(LendingModel.id == revoke_lending_doc.lending_id)
            .first()
        )

        asset = current_lending.asset

        new_code = self.__generate_code(
            db_session.query(DocumentModel).order_by(DocumentModel.id.desc()).first(),
            asset,
        )

        employee = current_lending.employee

        detail = self.__get_term_detail(asset, current_lending.cost_center.name)

        contract_path = create_lending_term(
            NewLendingTermContextSchema(
                number=new_code,
                glpi_number=(
                    current_lending.glpi_number if current_lending.glpi_number else ""
                ),
                full_name=employee.full_name,
                taxpayer_identification=employee.taxpayer_identification,
                national_identification=employee.national_identification,
                address=employee.address,
                nationality=employee.nationality.description,
                role=employee.role.name,
                cc=current_lending.cost_center.name,
                manager=current_lending.manager,
                detail=detail,
                date=date.today().strftime(DEFAULT_DATE_FORMAT),
                project=current_lending.project,
                location=current_lending.location,
            )
        )

        new_doc = DocumentModel(path=contract_path, file_name=f"{new_code}.pdf")

        new_doc.doc_type = doc_type

        db_session.add(new_doc)
        db_session.commit()
        db_session.flush()

        service_log.set_log(
            "lending",
            "document",
            f"Criação de {type_doc}",
            new_doc.id,
            authenticated_user,
            db_session,
        )
        logger.info("New Document. %s", str(new_doc))

        current_lending.document_revoke = new_doc
        current_lending.number = new_code
        current_lending.status = lending_pending

        db_session.add(current_lending)
        db_session.commit()
        db_session.flush()

        service_log.set_log(
            "lending",
            "lending",
            "Vinculação do Termo",
            current_lending.id,
            authenticated_user,
            db_session,
        )
        logger.info("New Document add to Lending. %s", str(current_lending))

        return self.serialize_document(new_doc)

    async def upload_contract(
        self,
        contract: UploadFile,
        type_doc: str,
        lendingId: int,
        db_session: Session,
        authenticated_user: UserModel,
    ) -> DocumentSerializerSchema:
        """Upload contract"""

        doc_type = (
            db_session.query(DocumentTypeModel)
            .filter(DocumentTypeModel.name == type_doc)
            .first()
        )

        lending_signed = (
            db_session.query(LendingStatusModel)
            .filter(LendingStatusModel.name == "Ativo")
            .first()
        )

        lending = self.__get_lending_or_404(lendingId, db_session)

        code = lending.number

        file_name = f"{code}.pdf"

        UPLOAD_DIR = CONTRACT_UPLOAD_DIR

        if DEBUG:
            UPLOAD_DIR = os.path.join(BASE_DIR, "storage", "contracts")

        file_path = await upload_file(
            file_name, "lending", contract.file.read(), UPLOAD_DIR
        )

        new_doc = DocumentModel(path=file_path, file_name=file_name)
        new_doc.doc_type = doc_type

        db_session.add(new_doc)
        db_session.commit()

        lending.signed_date = date.today()
        lending.document = new_doc
        lending.status = lending_signed
        db_session.add(lending)
        db_session.commit()

        service_log.set_log(
            "lending",
            "document",
            f"Importação de Contrato {type_doc}",
            new_doc.id,
            authenticated_user,
            db_session,
        )
        logger.info("Upload Document signed. %s", str(new_doc))

        return self.serialize_document(new_doc)

    async def upload_revoke_contract(
        self,
        contract: UploadFile,
        type_doc: str,
        lendingId: int,
        db_session: Session,
        authenticated_user: UserModel,
    ) -> DocumentSerializerSchema:
        """Upload contract"""

        doc_type = (
            db_session.query(DocumentTypeModel)
            .filter(DocumentTypeModel.name == type_doc)
            .first()
        )

        lending_signed = (
            db_session.query(LendingStatusModel)
            .filter(LendingStatusModel.name == "Distrato realizado")
            .first()
        )

        lending = self.__get_lending_or_404(lendingId, db_session)

        code = lending.number

        file_name = f"{code}.pdf"

        UPLOAD_DIR = CONTRACT_UPLOAD_DIR

        if DEBUG:
            UPLOAD_DIR = os.path.join(BASE_DIR, "storage", "contracts")

        file_path = await upload_file(
            file_name, "revoke", contract.file.read(), UPLOAD_DIR
        )

        new_doc = DocumentModel(path=file_path, file_name=file_name)
        new_doc.doc_type = doc_type

        db_session.add(new_doc)
        db_session.commit()

        lending.asset.status = db_session.query(AssetStatusModel).get(1)
        db_session.add(lending.asset)
        db_session.commit()
        db_session.flush()

        lending.revoke_signed_date = date.today()
        lending.document_revoke = new_doc
        lending.status = lending_signed
        db_session.add(lending)
        db_session.commit()

        service_log.set_log(
            "lending",
            "document",
            f"Importação de Distrato {type_doc}",
            new_doc.id,
            authenticated_user,
            db_session,
        )
        logger.info("Upload Document renvoke. %s", str(new_doc))

        return self.serialize_document(new_doc)

    def get_documents(
        self,
        db_session: Session,
        document_filters: DocumentFilter,
        page: int = 1,
        size: int = 50,
    ) -> Page[DocumentSerializerSchema]:
        """Get documents list"""

        document_list = document_filters.filter(
            db_session.query(DocumentModel).join(DocumentTypeModel)
        ).order_by(desc(DocumentModel.id))

        params = Params(page=page, size=size)
        paginated = paginate(
            document_list,
            params=params,
            transformer=lambda document_list: [
                self.serialize_document(document).model_dump(by_alias=True)
                for document in document_list
            ],
        )
        return paginated

    def get_document(
        self, document_id: int, db_session: Session
    ) -> DocumentSerializerSchema:
        """Get a document"""

        document = self.__get_document_or_404(document_id, db_session)

        return self.serialize_document(document)
>>>>>>> 41cc6812
<|MERGE_RESOLUTION|>--- conflicted
+++ resolved
@@ -341,7 +341,7 @@
         service_log.set_log(
             "lending",
             "lending",
-            f"Atualização de Comodato",
+            "Atualização de Comodato",
             lending.id,
             authenticated_user,
             db_session,
@@ -468,1046 +468,4 @@
                 include={*list_fields}, by_alias=True
             )
             for witnesss in witnesses_list
-<<<<<<< HEAD
-        ]
-=======
-        ]
-
-
-class DocumentService:
-    """Document service"""
-
-    NOT_PROVIDE = "Não informado"
-
-    def __get_document_or_404(
-        self, document_id: int, db_session: Session
-    ) -> DocumentModel:
-        """Get document or 404"""
-        document = (
-            db_session.query(DocumentModel)
-            .filter(DocumentModel.id == document_id)
-            .first()
-        )
-        if not document:
-            raise HTTPException(
-                status_code=status.HTTP_404_NOT_FOUND,
-                detail={"field": "documentId", "error": "Contrato não encontrado"},
-            )
-
-        return document
-
-    def __get_lending_or_404(
-        self, lending_id: int, db_session: Session
-    ) -> LendingModel:
-        """Get lending or 404"""
-        lending = (
-            db_session.query(LendingModel).filter(LendingModel.id == lending_id).first()
-        )
-        if not lending:
-            raise HTTPException(
-                status_code=status.HTTP_404_NOT_FOUND,
-                detail={
-                    "field": "lendingId",
-                    "error": "Contrato de Comodato não encontrado",
-                },
-            )
-
-        return lending
-
-    def __generate_code(
-        self, last_doc: Union[DocumentModel, None], asset: AssetModel
-    ) -> str:
-        """Generate new code for document"""
-        new_code = 1
-
-        if not asset:
-            raise HTTPException(
-                status_code=status.HTTP_404_NOT_FOUND,
-                detail={"field": "assetId", "error": "Ativo não encontrado"},
-            )
-
-        if last_doc:
-            last_code = last_doc.id
-            new_code = last_code + 1
-        str_code = str(new_code)
-
-        asset_acronym = asset.type.acronym if asset.type else asset.description[:3]
-
-        return asset_acronym + str_code.zfill(6 - len(str_code))
-
-    def __get_term_detail(self, asset: AssetModel, cost_center: str) -> List[dict]:
-        """Get asset term detail"""
-        detail = []
-
-        if not asset.type:
-            return detail
-
-        if asset.type.id == 4:
-            detail.append(
-                {
-                    "key": "Modelo",
-                    "value": asset.model if asset.model else self.NOT_PROVIDE,
-                }
-            )
-            detail.append(
-                {
-                    "key": "Marca",
-                    "value": asset.brand if asset.brand else self.NOT_PROVIDE,
-                }
-            )
-            detail.append({"key": "Número de Série", "value": asset.serial_number})
-            detail.append({"key": "C.C.", "value": cost_center})
-            detail.append(
-                {
-                    "key": "Valor R$",
-                    "value": locale.currency(asset.value, grouping=True, symbol=False),
-                }
-            )
-
-        if asset.type.id == 5:
-            detail.append({"key": "IMEI", "value": asset.imei})
-            detail.append({"key": "Operadora", "value": asset.operator})
-            detail.append({"key": "Número Linha", "value": asset.line_number})
-            detail.append(
-                {
-                    "key": "Modelo",
-                    "value": asset.model if asset.model else self.NOT_PROVIDE,
-                }
-            )
-            detail.append({"key": "Acessórios", "value": asset.accessories})
-            detail.append({"key": "Anotações", "value": asset.observations})
-            detail.append(
-                {
-                    "key": "Valor R$",
-                    "value": locale.currency(asset.value, grouping=True, symbol=False),
-                }
-            )
-
-        if asset.type.id == 7:
-            detail.append(
-                {"key": "Descrição Kit Ferramentas", "value": asset.observations}
-            )
-            detail.append(
-                {
-                    "key": "Valor R$",
-                    "value": locale.currency(asset.value, grouping=True, symbol=False),
-                }
-            )
-
-        if asset.type.id == 10:
-            detail.append(
-                {
-                    "key": "Modelo",
-                    "value": asset.model if asset.model else self.NOT_PROVIDE,
-                }
-            )
-            detail.append({"key": "Número de Série", "value": asset.serial_number})
-            detail.append({"key": "C.C.", "value": cost_center})
-            detail.append(
-                {
-                    "key": "Valor R$",
-                    "value": locale.currency(asset.value, grouping=True, symbol=False),
-                }
-            )
-
-        if asset.type.id == 11:
-            detail.append(
-                {
-                    "key": "Modelo",
-                    "value": asset.model if asset.model else self.NOT_PROVIDE,
-                }
-            )
-            detail.append(
-                {
-                    "key": "Marca",
-                    "value": asset.brand if asset.brand else self.NOT_PROVIDE,
-                }
-            )
-            detail.append({"key": "Número de Série", "value": asset.serial_number})
-            detail.append({"key": "C.C.", "value": cost_center})
-            detail.append(
-                {
-                    "key": "Valor R$",
-                    "value": locale.currency(asset.value, grouping=True, symbol=False),
-                }
-            )
-
-        if asset.type.id == 12:
-            detail.append(
-                {
-                    "key": "Modelo",
-                    "value": asset.model if asset.model else self.NOT_PROVIDE,
-                }
-            )
-            detail.append(
-                {
-                    "key": "Marca",
-                    "value": asset.brand if asset.brand else self.NOT_PROVIDE,
-                }
-            )
-            detail.append({"key": "Número de Série", "value": asset.serial_number})
-            detail.append({"key": "C.C.", "value": cost_center})
-            detail.append(
-                {
-                    "key": "Valor R$",
-                    "value": locale.currency(asset.value, grouping=True, symbol=False),
-                }
-            )
-
-        if asset.type.id == 13:
-            detail.append(
-                {
-                    "key": "Modelo",
-                    "value": asset.model if asset.model else self.NOT_PROVIDE,
-                }
-            )
-            detail.append({"key": "C.C.", "value": cost_center})
-            detail.append(
-                {
-                    "key": "Valor R$",
-                    "value": locale.currency(asset.value, grouping=True, symbol=False),
-                }
-            )
-
-        return detail
-
-    def __get_contract_detail(self, asset: AssetModel) -> List[dict]:
-        """Get asset contract detail"""
-        detail = []
-
-        if not asset.type:
-            return detail
-
-        if asset.type.id in (1, 2, 14, 15):
-            detail.append({"key": "N° Patrimônio", "value": asset.register_number})
-            detail.append({"key": "Número de Série", "value": asset.serial_number})
-            detail.append({"key": "Descrição", "value": asset.description})
-            detail.append({"key": "Acessórios", "value": asset.accessories})
-            detail.append(
-                {"key": "Pacote Office", "value": "SIM" if asset.ms_office else "NÃO"}
-            )
-            detail.append(
-                {
-                    "key": "Padrão Equipamento",
-                    "value": asset.pattern if asset.pattern else self.NOT_PROVIDE,
-                }
-            )
-            detail.append(
-                {
-                    "key": "Sistema Operacional",
-                    "value": (
-                        asset.operational_system
-                        if asset.operational_system
-                        else self.NOT_PROVIDE
-                    ),
-                }
-            )
-            detail.append(
-                {
-                    "key": "Valor R$",
-                    "value": locale.currency(asset.value, grouping=True, symbol=False),
-                }
-            )
-
-        if asset.type.id == 3:
-            detail.append({"key": "N° Patrimônio", "value": asset.register_number})
-            detail.append({"key": "Número de Série", "value": asset.serial_number})
-            detail.append({"key": "Descrição", "value": asset.description})
-            detail.append(
-                {
-                    "key": "Modelo",
-                    "value": asset.model if asset.model else self.NOT_PROVIDE,
-                }
-            )
-            detail.append(
-                {
-                    "key": "Valor R$",
-                    "value": locale.currency(asset.value, grouping=True, symbol=False),
-                }
-            )
-
-        if asset.type.id == 8:
-            detail.append({"key": "N° Patrimônio", "value": asset.register_number})
-            detail.append({"key": "Número de Série", "value": asset.serial_number})
-            detail.append({"key": "Descrição", "value": asset.description})
-            detail.append(
-                {
-                    "key": "Modelo",
-                    "value": asset.model if asset.model else self.NOT_PROVIDE,
-                }
-            )
-            detail.append(
-                {
-                    "key": "Valor R$",
-                    "value": locale.currency(asset.value, grouping=True, symbol=False),
-                }
-            )
-
-        if asset.type.id == 9:
-            detail.append({"key": "N° Patrimônio", "value": asset.register_number})
-            detail.append({"key": "Número de Série", "value": asset.serial_number})
-            detail.append({"key": "Descrição", "value": asset.description})
-            detail.append(
-                {
-                    "key": "Modelo",
-                    "value": asset.model if asset.model else self.NOT_PROVIDE,
-                }
-            )
-            detail.append(
-                {
-                    "key": "Valor R$",
-                    "value": locale.currency(asset.value, grouping=True, symbol=False),
-                }
-            )
-
-        return detail
-
-    def __validate_witnesses(
-        self, witnesses: List[int], db_session: Session
-    ) -> List[WitnessModel]:
-        """Validate witnesses"""
-        errors = []
-        witnesses_validated = []
-        ids_not_found = []
-        for witness in witnesses:
-            employee_obj = (
-                db_session.query(EmployeeModel)
-                .filter(EmployeeModel.id == witness)
-                .first()
-            )
-
-            if not employee_obj:
-                ids_not_found.append(witness)
-            else:
-                new_witness = WitnessModel(employee=employee_obj)
-                db_session.add(new_witness)
-                db_session.commit()
-                db_session.flush()
-                witnesses_validated.append(new_witness)
-
-        if ids_not_found:
-            errors.append(
-                {
-                    "field": "witnessId",
-                    "error": {"Testemunhas não encontradas": ids_not_found},
-                }
-            )
-
-        if errors:
-            raise HTTPException(
-                detail=errors,
-                status_code=status.HTTP_400_BAD_REQUEST,
-            )
-
-        return witnesses_validated
-
-    def serialize_document(self, doc: DocumentModel) -> DocumentSerializerSchema:
-        """Serialize document"""
-        return DocumentSerializerSchema(
-            id=doc.id,
-            type=doc.doc_type.name,
-            path=doc.path,
-            file_name=doc.file_name,
-        )
-
-    def create_contract(
-        self,
-        new_lending_doc: NewLendingDocSchema,
-        type_doc: str,
-        db_session: Session,
-        authenticated_user: UserModel,
-    ) -> DocumentSerializerSchema:
-        """Create new contract, not signed"""
-        doc_type = (
-            db_session.query(DocumentTypeModel)
-            .filter(DocumentTypeModel.name == type_doc)
-            .first()
-        )
-
-        lending_pending = (
-            db_session.query(LendingStatusModel)
-            .filter(LendingStatusModel.name == "Arquivo pendente")
-            .first()
-        )
-
-        current_lending = (
-            db_session.query(LendingModel)
-            .filter(LendingModel.id == new_lending_doc.lending_id)
-            .first()
-        )
-
-        asset = current_lending.asset
-
-        new_code = self.__generate_code(
-            db_session.query(DocumentModel).order_by(DocumentModel.id.desc()).first(),
-            asset,
-        )
-
-        workload = current_lending.workload
-
-        employee = current_lending.employee
-
-        witness1 = current_lending.witnesses[0]
-
-        witness2 = current_lending.witnesses[1]
-
-        detail = self.__get_contract_detail(asset)
-
-        if new_lending_doc.legal_person:
-            contract_path = create_lending_contract_pj(
-                NewLendingPjContextSchema(
-                    number=new_code,
-                    glpi_number=(
-                        current_lending.glpi_number
-                        if current_lending.glpi_number
-                        else ""
-                    ),
-                    full_name=employee.full_name,
-                    taxpayer_identification=employee.taxpayer_identification,
-                    national_identification=employee.national_identification,
-                    address=employee.address,
-                    nationality=employee.nationality.description,
-                    role=employee.role.name,
-                    marital_status=employee.marital_status.description,
-                    cc=current_lending.cost_center.code,
-                    manager=current_lending.manager,
-                    business_executive=current_lending.business_executive,
-                    workload=workload.name,
-                    detail=detail,
-                    date=date.today().strftime(DEFAULT_DATE_FORMAT),
-                    witnesses=[
-                        WitnessContextSchema(
-                            full_name=witness1.employee.full_name,
-                            taxpayer_identification=witness1.employee.taxpayer_identification,
-                        ),
-                        WitnessContextSchema(
-                            full_name=witness2.employee.full_name,
-                            taxpayer_identification=witness2.employee.taxpayer_identification,
-                        ),
-                    ],
-                    cnpj=employee.employer_number,
-                    company_address=(
-                        employee.employer_address
-                        if employee.employer_address
-                        else employee.address
-                    ),
-                    object=employee.employer_contract_object,
-                    company=employee.employer_name,
-                    project=current_lending.project,
-                    location=current_lending.location,
-                    contract_date=employee.employer_contract_date.strftime(
-                        DEFAULT_DATE_FORMAT
-                    ),
-                )
-            )
-        else:
-            contract_path = create_lending_contract(
-                NewLendingContextSchema(
-                    number=new_code,
-                    glpi_number=(
-                        current_lending.glpi_number
-                        if current_lending.glpi_number
-                        else ""
-                    ),
-                    full_name=employee.full_name,
-                    taxpayer_identification=employee.taxpayer_identification,
-                    national_identification=employee.national_identification,
-                    address=employee.address,
-                    nationality=employee.nationality.description,
-                    role=employee.role.name,
-                    marital_status=employee.marital_status.description,
-                    cc=current_lending.cost_center.code,
-                    manager=current_lending.manager,
-                    business_executive=current_lending.business_executive,
-                    workload=workload.name,
-                    detail=detail,
-                    date=date.today().strftime(DEFAULT_DATE_FORMAT),
-                    witnesses=[
-                        WitnessContextSchema(
-                            full_name=witness1.employee.full_name,
-                            taxpayer_identification=witness1.employee.taxpayer_identification,
-                        ),
-                        WitnessContextSchema(
-                            full_name=witness2.employee.full_name,
-                            taxpayer_identification=witness2.employee.taxpayer_identification,
-                        ),
-                    ],
-                    cnpj=employee.employer_number,
-                    company_address=employee.employer_address,
-                    company=employee.employer_name,
-                    project=current_lending.project,
-                    location=current_lending.location,
-                )
-            )
-
-        new_doc = DocumentModel(path=contract_path, file_name=f"{new_code}.pdf")
-
-        new_doc.doc_type = doc_type
-
-        db_session.add(new_doc)
-        db_session.commit()
-        db_session.flush()
-
-        service_log.set_log(
-            "lending",
-            "document",
-            f"Criação de {type_doc}",
-            new_doc.id,
-            authenticated_user,
-            db_session,
-        )
-        logger.info("New Document. %s", str(new_doc))
-
-        asset.status = db_session.query(AssetStatusModel).get(2)
-        db_session.add(asset)
-        db_session.commit()
-        db_session.flush()
-
-        current_lending.document = new_doc
-        current_lending.number = new_code
-        current_lending.status = lending_pending
-
-        db_session.add(current_lending)
-        db_session.commit()
-        db_session.flush()
-
-        service_log.set_log(
-            "lending",
-            "lending",
-            "Vinculação do Contrato ao Comodato",
-            current_lending.id,
-            authenticated_user,
-            db_session,
-        )
-        logger.info("New Document add to Lending. %s", str(current_lending))
-
-        return self.serialize_document(new_doc)
-
-    def create_revoke_contract(
-        self,
-        revoke_lending_doc: NewRevokeContractDocSchema,
-        type_doc: str,
-        db_session: Session,
-        authenticated_user: UserModel,
-    ) -> DocumentSerializerSchema:
-        """Create new contract, not signed"""
-        doc_type = (
-            db_session.query(DocumentTypeModel)
-            .filter(DocumentTypeModel.name == type_doc)
-            .first()
-        )
-
-        lending_pending = (
-            db_session.query(LendingStatusModel)
-            .filter(LendingStatusModel.name == "Arquivo de distrato pendente")
-            .first()
-        )
-
-        current_lending = (
-            db_session.query(LendingModel)
-            .filter(LendingModel.id == revoke_lending_doc.lending_id)
-            .first()
-        )
-
-        asset = current_lending.asset
-
-        new_code = self.__generate_code(
-            db_session.query(DocumentModel).order_by(DocumentModel.id.desc()).first(),
-            asset,
-        )
-
-        workload = current_lending.workload
-
-        employee = current_lending.employee
-
-        revoke_witnesses = self.__validate_witnesses(
-            revoke_lending_doc.witnesses_id, db_session
-        )
-
-        witness1 = revoke_witnesses[0]
-
-        witness2 = revoke_witnesses[1]
-
-        detail = self.__get_contract_detail(asset)
-
-        if revoke_lending_doc.legal_person:
-            contract_path = create_revoke_lending_contract_pj(
-                NewLendingPjContextSchema(
-                    number=new_code,
-                    glpi_number=(
-                        current_lending.glpi_number
-                        if current_lending.glpi_number
-                        else ""
-                    ),
-                    full_name=employee.full_name,
-                    taxpayer_identification=employee.taxpayer_identification,
-                    national_identification=employee.national_identification,
-                    address=employee.address,
-                    nationality=employee.nationality.description,
-                    role=employee.role.name,
-                    marital_status=employee.marital_status.description,
-                    cc=current_lending.cost_center.name,
-                    manager=current_lending.manager,
-                    business_executive=current_lending.business_executive,
-                    workload=workload.name,
-                    detail=detail,
-                    date=date.today().strftime(DEFAULT_DATE_FORMAT),
-                    witnesses=[
-                        WitnessContextSchema(
-                            full_name=witness1.employee.full_name,
-                            taxpayer_identification=witness1.employee.taxpayer_identification,
-                        ),
-                        WitnessContextSchema(
-                            full_name=witness2.employee.full_name,
-                            taxpayer_identification=witness2.employee.taxpayer_identification,
-                        ),
-                    ],
-                    cnpj=employee.employer_number,
-                    company_address=employee.employer_address,
-                    company=employee.employer_name,
-                    object=employee.employer_contract_object,
-                    project=current_lending.project,
-                    contract_date=employee.employer_contract_date.strftime(
-                        DEFAULT_DATE_FORMAT
-                    ),
-                    location=current_lending.location,
-                )
-            )
-        else:
-            contract_path = create_revoke_lending_contract(
-                NewLendingContextSchema(
-                    number=new_code,
-                    glpi_number=(
-                        current_lending.glpi_number
-                        if current_lending.glpi_number
-                        else ""
-                    ),
-                    full_name=employee.full_name,
-                    taxpayer_identification=employee.taxpayer_identification,
-                    national_identification=employee.national_identification,
-                    address=employee.address,
-                    nationality=employee.nationality.description,
-                    role=employee.role.name,
-                    marital_status=employee.marital_status.description,
-                    cc=current_lending.cost_center.name,
-                    manager=current_lending.manager,
-                    business_executive=current_lending.business_executive,
-                    workload=workload.name,
-                    detail=detail,
-                    date=date.today().strftime(DEFAULT_DATE_FORMAT),
-                    witnesses=[
-                        WitnessContextSchema(
-                            full_name=witness1.employee.full_name,
-                            taxpayer_identification=witness1.employee.taxpayer_identification,
-                        ),
-                        WitnessContextSchema(
-                            full_name=witness2.employee.full_name,
-                            taxpayer_identification=witness2.employee.taxpayer_identification,
-                        ),
-                    ],
-                    cnpj=employee.employer_number,
-                    company_address=employee.employer_address,
-                    company=employee.employer_name,
-                    project=current_lending.project,
-                    location=current_lending.location,
-                )
-            )
-
-        new_doc = DocumentModel(path=contract_path, file_name=f"{new_code}.pdf")
-
-        new_doc.doc_type = doc_type
-
-        db_session.add(new_doc)
-        db_session.commit()
-        db_session.flush()
-
-        service_log.set_log(
-            "lending",
-            "document",
-            f"Criação de {type_doc}",
-            new_doc.id,
-            authenticated_user,
-            db_session,
-        )
-        logger.info("New Document. %s", str(new_doc))
-
-        current_lending.asset.status = db_session.query(AssetStatusModel).get(1)
-        current_lending.document_revoke = new_doc
-        current_lending.number = new_code
-        current_lending.status = lending_pending
-        current_lending.witnesses.append(witness1)
-        current_lending.witnesses.append(witness2)
-
-        db_session.add(current_lending)
-        db_session.commit()
-        db_session.flush()
-
-        service_log.set_log(
-            "lending",
-            "lending",
-            "Desvinculação do Contrato ao Comodato",
-            current_lending.id,
-            authenticated_user,
-            db_session,
-        )
-        logger.info("New Document add to Lending. %s", str(current_lending))
-
-        return self.serialize_document(new_doc)
-
-    def create_term(
-        self,
-        new_lending_doc: NewLendingDocSchema,
-        type_doc: str,
-        db_session: Session,
-        authenticated_user: UserModel,
-    ) -> DocumentSerializerSchema:
-        """Create new contract, not signed"""
-        doc_type = (
-            db_session.query(DocumentTypeModel)
-            .filter(DocumentTypeModel.name == type_doc)
-            .first()
-        )
-
-        lending_pending = (
-            db_session.query(LendingStatusModel)
-            .filter(LendingStatusModel.name == "Arquivo pendente")
-            .first()
-        )
-
-        current_lending = (
-            db_session.query(LendingModel)
-            .filter(LendingModel.id == new_lending_doc.lending_id)
-            .first()
-        )
-
-        asset = current_lending.asset
-
-        new_code = self.__generate_code(
-            db_session.query(DocumentModel).order_by(DocumentModel.id.desc()).first(),
-            asset,
-        )
-
-        employee = current_lending.employee
-
-        detail = self.__get_term_detail(asset, current_lending.cost_center.name)
-
-        contract_path = create_lending_term(
-            NewLendingTermContextSchema(
-                number=new_code,
-                glpi_number=(
-                    current_lending.glpi_number if current_lending.glpi_number else ""
-                ),
-                full_name=employee.full_name,
-                taxpayer_identification=employee.taxpayer_identification,
-                national_identification=employee.national_identification,
-                address=employee.address,
-                nationality=employee.nationality.description,
-                role=employee.role.name,
-                cc=current_lending.cost_center.name,
-                manager=current_lending.manager,
-                detail=detail,
-                date=date.today().strftime(DEFAULT_DATE_FORMAT),
-                project=current_lending.project,
-                location=current_lending.location,
-            )
-        )
-
-        new_doc = DocumentModel(path=contract_path, file_name=f"{new_code}.pdf")
-
-        new_doc.doc_type = doc_type
-
-        db_session.add(new_doc)
-        db_session.commit()
-        db_session.flush()
-
-        service_log.set_log(
-            "lending",
-            "document",
-            f"Criação de {type_doc}",
-            new_doc.id,
-            authenticated_user,
-            db_session,
-        )
-        logger.info("New Document. %s", str(new_doc))
-
-        asset.status = db_session.query(AssetStatusModel).get(7)
-        db_session.add(asset)
-        db_session.commit()
-        db_session.flush()
-
-        current_lending.document = new_doc
-        current_lending.number = new_code
-        current_lending.status = lending_pending
-
-        db_session.add(current_lending)
-        db_session.commit()
-        db_session.flush()
-
-        service_log.set_log(
-            "lending",
-            "lending",
-            "Vinculação do Termo",
-            current_lending.id,
-            authenticated_user,
-            db_session,
-        )
-        logger.info("New Document add to Lending. %s", str(current_lending))
-
-        return self.serialize_document(new_doc)
-
-    def create_revoke_term(
-        self,
-        revoke_lending_doc: NewRevokeContractDocSchema,
-        type_doc: str,
-        db_session: Session,
-        authenticated_user: UserModel,
-    ) -> DocumentSerializerSchema:
-        """Create new contract, not signed"""
-        doc_type = (
-            db_session.query(DocumentTypeModel)
-            .filter(DocumentTypeModel.name == type_doc)
-            .first()
-        )
-
-        lending_pending = (
-            db_session.query(LendingStatusModel)
-            .filter(LendingStatusModel.name == "Arquivo de distrato pendente")
-            .first()
-        )
-
-        current_lending = (
-            db_session.query(LendingModel)
-            .filter(LendingModel.id == revoke_lending_doc.lending_id)
-            .first()
-        )
-
-        asset = current_lending.asset
-
-        new_code = self.__generate_code(
-            db_session.query(DocumentModel).order_by(DocumentModel.id.desc()).first(),
-            asset,
-        )
-
-        employee = current_lending.employee
-
-        detail = self.__get_term_detail(asset, current_lending.cost_center.name)
-
-        contract_path = create_lending_term(
-            NewLendingTermContextSchema(
-                number=new_code,
-                glpi_number=(
-                    current_lending.glpi_number if current_lending.glpi_number else ""
-                ),
-                full_name=employee.full_name,
-                taxpayer_identification=employee.taxpayer_identification,
-                national_identification=employee.national_identification,
-                address=employee.address,
-                nationality=employee.nationality.description,
-                role=employee.role.name,
-                cc=current_lending.cost_center.name,
-                manager=current_lending.manager,
-                detail=detail,
-                date=date.today().strftime(DEFAULT_DATE_FORMAT),
-                project=current_lending.project,
-                location=current_lending.location,
-            )
-        )
-
-        new_doc = DocumentModel(path=contract_path, file_name=f"{new_code}.pdf")
-
-        new_doc.doc_type = doc_type
-
-        db_session.add(new_doc)
-        db_session.commit()
-        db_session.flush()
-
-        service_log.set_log(
-            "lending",
-            "document",
-            f"Criação de {type_doc}",
-            new_doc.id,
-            authenticated_user,
-            db_session,
-        )
-        logger.info("New Document. %s", str(new_doc))
-
-        current_lending.document_revoke = new_doc
-        current_lending.number = new_code
-        current_lending.status = lending_pending
-
-        db_session.add(current_lending)
-        db_session.commit()
-        db_session.flush()
-
-        service_log.set_log(
-            "lending",
-            "lending",
-            "Vinculação do Termo",
-            current_lending.id,
-            authenticated_user,
-            db_session,
-        )
-        logger.info("New Document add to Lending. %s", str(current_lending))
-
-        return self.serialize_document(new_doc)
-
-    async def upload_contract(
-        self,
-        contract: UploadFile,
-        type_doc: str,
-        lendingId: int,
-        db_session: Session,
-        authenticated_user: UserModel,
-    ) -> DocumentSerializerSchema:
-        """Upload contract"""
-
-        doc_type = (
-            db_session.query(DocumentTypeModel)
-            .filter(DocumentTypeModel.name == type_doc)
-            .first()
-        )
-
-        lending_signed = (
-            db_session.query(LendingStatusModel)
-            .filter(LendingStatusModel.name == "Ativo")
-            .first()
-        )
-
-        lending = self.__get_lending_or_404(lendingId, db_session)
-
-        code = lending.number
-
-        file_name = f"{code}.pdf"
-
-        UPLOAD_DIR = CONTRACT_UPLOAD_DIR
-
-        if DEBUG:
-            UPLOAD_DIR = os.path.join(BASE_DIR, "storage", "contracts")
-
-        file_path = await upload_file(
-            file_name, "lending", contract.file.read(), UPLOAD_DIR
-        )
-
-        new_doc = DocumentModel(path=file_path, file_name=file_name)
-        new_doc.doc_type = doc_type
-
-        db_session.add(new_doc)
-        db_session.commit()
-
-        lending.signed_date = date.today()
-        lending.document = new_doc
-        lending.status = lending_signed
-        db_session.add(lending)
-        db_session.commit()
-
-        service_log.set_log(
-            "lending",
-            "document",
-            f"Importação de Contrato {type_doc}",
-            new_doc.id,
-            authenticated_user,
-            db_session,
-        )
-        logger.info("Upload Document signed. %s", str(new_doc))
-
-        return self.serialize_document(new_doc)
-
-    async def upload_revoke_contract(
-        self,
-        contract: UploadFile,
-        type_doc: str,
-        lendingId: int,
-        db_session: Session,
-        authenticated_user: UserModel,
-    ) -> DocumentSerializerSchema:
-        """Upload contract"""
-
-        doc_type = (
-            db_session.query(DocumentTypeModel)
-            .filter(DocumentTypeModel.name == type_doc)
-            .first()
-        )
-
-        lending_signed = (
-            db_session.query(LendingStatusModel)
-            .filter(LendingStatusModel.name == "Distrato realizado")
-            .first()
-        )
-
-        lending = self.__get_lending_or_404(lendingId, db_session)
-
-        code = lending.number
-
-        file_name = f"{code}.pdf"
-
-        UPLOAD_DIR = CONTRACT_UPLOAD_DIR
-
-        if DEBUG:
-            UPLOAD_DIR = os.path.join(BASE_DIR, "storage", "contracts")
-
-        file_path = await upload_file(
-            file_name, "revoke", contract.file.read(), UPLOAD_DIR
-        )
-
-        new_doc = DocumentModel(path=file_path, file_name=file_name)
-        new_doc.doc_type = doc_type
-
-        db_session.add(new_doc)
-        db_session.commit()
-
-        lending.asset.status = db_session.query(AssetStatusModel).get(1)
-        db_session.add(lending.asset)
-        db_session.commit()
-        db_session.flush()
-
-        lending.revoke_signed_date = date.today()
-        lending.document_revoke = new_doc
-        lending.status = lending_signed
-        db_session.add(lending)
-        db_session.commit()
-
-        service_log.set_log(
-            "lending",
-            "document",
-            f"Importação de Distrato {type_doc}",
-            new_doc.id,
-            authenticated_user,
-            db_session,
-        )
-        logger.info("Upload Document renvoke. %s", str(new_doc))
-
-        return self.serialize_document(new_doc)
-
-    def get_documents(
-        self,
-        db_session: Session,
-        document_filters: DocumentFilter,
-        page: int = 1,
-        size: int = 50,
-    ) -> Page[DocumentSerializerSchema]:
-        """Get documents list"""
-
-        document_list = document_filters.filter(
-            db_session.query(DocumentModel).join(DocumentTypeModel)
-        ).order_by(desc(DocumentModel.id))
-
-        params = Params(page=page, size=size)
-        paginated = paginate(
-            document_list,
-            params=params,
-            transformer=lambda document_list: [
-                self.serialize_document(document).model_dump(by_alias=True)
-                for document in document_list
-            ],
-        )
-        return paginated
-
-    def get_document(
-        self, document_id: int, db_session: Session
-    ) -> DocumentSerializerSchema:
-        """Get a document"""
-
-        document = self.__get_document_or_404(document_id, db_session)
-
-        return self.serialize_document(document)
->>>>>>> 41cc6812
+        ]